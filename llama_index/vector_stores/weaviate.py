--- conflicted
+++ resolved
@@ -91,13 +91,8 @@
     ) -> None:
         """Initialize params."""
         try:
-<<<<<<< HEAD
-            import weaviate  # noqa: F401
-            from weaviate import Client, AuthApiKey  # noqa: F401
-=======
             import weaviate
-            from weaviate import Client
->>>>>>> 82892e9a
+            from weaviate import AuthApiKey, Client
         except ImportError:
             raise ImportError(import_err_msg)
 
@@ -137,40 +132,6 @@
         )
 
     @classmethod
-<<<<<<< HEAD
-=======
-    def from_params(
-        cls,
-        url: str,
-        auth_config: Any,
-        index_name: Optional[str] = None,
-        text_key: str = DEFAULT_TEXT_KEY,
-        client_kwargs: Optional[Dict[str, Any]] = None,
-        **kwargs: Any,
-    ) -> "WeaviateVectorStore":
-        """Create WeaviateVectorStore from config."""
-        try:
-            import weaviate
-            from weaviate import AuthApiKey, Client
-        except ImportError:
-            raise ImportError(import_err_msg)
-
-        client_kwargs = client_kwargs or {}
-        weaviate_client = Client(
-            url=url, auth_client_secret=auth_config, **client_kwargs
-        )
-        return cls(
-            weaviate_client=weaviate_client,
-            url=url,
-            auth_config=auth_config.__dict__,
-            client_kwargs=client_kwargs,
-            index_name=index_name,
-            text_key=text_key,
-            **kwargs,
-        )
-
-    @classmethod
->>>>>>> 82892e9a
     def class_name(cls) -> str:
         return "WeaviateVectorStore"
 
