--- conflicted
+++ resolved
@@ -124,17 +124,11 @@
     def get_template(self, llm: Optional[BaseLLM] = None) -> str:
         ...
 
-<<<<<<< HEAD
-    def _as_query_component(self, **kwargs: Any) -> QueryComponent:
-        """As query component."""
-        return PromptComponent(prompt=self)
-=======
     def _as_query_component(
         self, llm: Optional[BaseLLM] = None, **kwargs: Any
     ) -> QueryComponent:
         """As query component."""
         return PromptComponent(prompt=self, format_messages=False, llm=llm)
->>>>>>> 0c554b34
 
 
 class PromptTemplate(BasePromptTemplate):
@@ -529,8 +523,6 @@
     """Prompt component."""
 
     prompt: BasePromptTemplate = Field(..., description="Prompt")
-<<<<<<< HEAD
-=======
     llm: Optional[BaseLLM] = Field(
         default=None, description="LLM to use for formatting prompt."
     )
@@ -538,7 +530,6 @@
         default=False,
         description="Whether to format the prompt into a list of chat messages.",
     )
->>>>>>> 0c554b34
 
     class Config:
         arbitrary_types_allowed = True
@@ -555,17 +546,12 @@
 
     def _run_component(self, **kwargs: Any) -> Any:
         """Run component."""
-<<<<<<< HEAD
-        # include LLM?
-        output = self.prompt.format(**kwargs)
-=======
         if self.format_messages:
             output: Union[str, List[ChatMessage]] = self.prompt.format_messages(
                 llm=self.llm, **kwargs
             )
         else:
             output = self.prompt.format(llm=self.llm, **kwargs)
->>>>>>> 0c554b34
         return {"prompt": output}
 
     async def _arun_component(self, **kwargs: Any) -> Any:
