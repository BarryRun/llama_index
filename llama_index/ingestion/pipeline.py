--- conflicted
+++ resolved
@@ -3,33 +3,7 @@
 from llama_index.bridge.pydantic import BaseModel, Field
 from llama_index.embeddings.utils import resolve_embed_model
 from llama_index.indices.service_context import ServiceContext
-<<<<<<< HEAD
-from llama_index.node_parser import SentenceAwareNodeParser
-=======
-from llama_index.ingestion.client import (
-    ConfigurableDataSinkNames,
-    ConfigurableDataSourceNames,
-    ConfigurableTransformationNames,
-    ConfiguredTransformationItem,
-    DataSinkCreate,
-    DataSourceCreate,
-    Pipeline,
-    PipelineCreate,
-    Project,
-    ProjectCreate,
-)
-from llama_index.ingestion.client.client import PlatformApi
-from llama_index.ingestion.data_sinks import ConfigurableDataSinks, ConfiguredDataSink
-from llama_index.ingestion.data_sources import (
-    ConfigurableDataSources,
-    ConfiguredDataSource,
-)
-from llama_index.ingestion.transformations import (
-    ConfigurableTransformations,
-    ConfiguredTransformation,
-)
 from llama_index.node_parser import SentenceSplitter
->>>>>>> 8a67f1e5
 from llama_index.readers.base import ReaderConfig
 from llama_index.schema import BaseNode, Document, TransformComponent
 from llama_index.vector_stores.types import BasePydanticVectorStore
